--- conflicted
+++ resolved
@@ -102,12 +102,8 @@
             connection.close()
             
     except Exception as error:
-<<<<<<< HEAD
-        logger.error('Error during ahjo project upgrade:')
-=======
         # Todo: Add rollback?
         logger.error('Ahjo project upgrade failed:')
->>>>>>> 7db0ada1
         logger.error(error)
         if connectable_type == "connection":
             logger.error('Aborted upgrade. Changes were not committed to the database.')
